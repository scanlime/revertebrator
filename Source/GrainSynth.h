#pragma once

#include "GrainData.h"
#include <JuceHeader.h>
#include <deque>
#include <random>

class GrainSequence {
public:
  using Ptr = std::unique_ptr<GrainSequence>;
  using Rng = std::mt19937;

  struct Point {
    GrainWaveform::Key waveKey;
    float gain;
    int samplesUntilNextPoint;
  };

  struct Params {
    GrainWaveform::Window::Params windowParams;
    float sampleRate, grainRate, grainRateSpread;
    float selSpread, pitchSpread;
    float speedWarp, gainDbLow, gainDbHigh;

    float speedRatio(const GrainIndex &) const;
    GrainWaveform::Window window(const GrainIndex &index) const;
    unsigned chooseGrain(const GrainIndex &, float pitch, float sel);
    float velocityToGain(float velocity) const;
    int samplesUntilNextPoint(Rng &) const;
    float selNoise(Rng &, float) const;
    float pitchNoise(Rng &, float) const;
  };

  virtual ~GrainSequence();
  virtual Point generate(Rng &) = 0;
};

class TouchGrainSequence : public GrainSequence {
public:
  struct TouchEvent {
    float pitch, sel, velocity;
  };

  TouchGrainSequence(GrainIndex &, const Params &, const TouchEvent &);
  ~TouchGrainSequence() override;
  Point generate(Rng &) override;

private:
  GrainIndex &index;
  Params params;
  float pitch, sel, gain;
};

class MidiGrainSequence : public GrainSequence {
public:
  struct MidiParams {
    Params common;
    float selCenter, selMod, pitchBendRange;
  };

  struct MidiEvent {
    int note, pitchWheel, modWheel;
    float velocity;
  };

  MidiGrainSequence(GrainIndex &, const MidiParams &, const MidiEvent &);
  ~MidiGrainSequence() override;
  Point generate(Rng &) override;

private:
  GrainIndex &index;
  MidiParams params;
  MidiEvent event;
};

class GrainSound : public juce::SynthesiserSound {
public:
  using Ptr = juce::ReferenceCountedObjectPtr<GrainSound>;

  GrainSound(GrainIndex &index, const MidiGrainSequence::MidiParams &params);
  ~GrainSound() override;
  bool appliesToNote(int) override;
  bool appliesToChannel(int) override;

<<<<<<< HEAD
  GrainIndex::Ptr index;
  MidiGrainSequence::MidiParams params;

private:
=======
  bool appliesToGrainIndex(GrainIndex &ix) const;
  GrainSequence::Ptr grainSequence(const MidiGrainSequence::MidiEvent &);
  GrainSequence::Ptr grainSequence(const TouchGrainSequence::TouchEvent &);

private:
  GrainIndex::Ptr index;
  MidiGrainSequence::MidiParams params;
>>>>>>> ba9fd4c4
  JUCE_DECLARE_NON_COPYABLE_WITH_LEAK_DETECTOR(GrainSound)
};

class GrainVoice : public juce::SynthesiserVoice {
public:
  GrainVoice(GrainData &, const GrainSequence::Rng &);
  ~GrainVoice() override;

  bool canPlaySound(juce::SynthesiserSound *) override;
  void startNote(int, float, juce::SynthesiserSound *, int) override;
  void stopNote(float, bool) override;
  bool isVoiceActive() const override;
  void pitchWheelMoved(int) override;
  void controllerMoved(int, int) override;
  void renderNextBlock(juce::AudioBuffer<float> &, int, int) override;

  class Listener {
  public:
    virtual void grainVoicePlaying(const GrainVoice &, const GrainSound &,
                                   GrainWaveform &,
                                   const GrainSequence::Point &, int sampleNum,
                                   int sampleCount) = 0;
  };

  void addListener(Listener *);
  void removeListener(Listener *);
<<<<<<< HEAD

=======
  void startTouch(const TouchGrainSequence::TouchEvent &event);
>>>>>>> ba9fd4c4
  void clearGrainQueue();

private:
  struct Grain {
    GrainSequence::Point seq;
    GrainWaveform::Ptr wave;
  };

  class Reservoir {
  public:
    Reservoir();
    void add(const Grain &);
    void clear();
    bool empty() const;
    const Grain &choose(GrainSequence::Rng &) const;

  private:
    std::deque<Grain> grains;
    juce::SortedSet<unsigned> set;
    JUCE_DECLARE_NON_COPYABLE_WITH_LEAK_DETECTOR(Reservoir);
  };

  void fillQueueForSound(const GrainSound &);
  void fetchQueueWaveforms(GrainSound &);
  int numActiveGrainsInQueue(const GrainSound &);
  void trimQueueToLength(int);
  void trimAndRefillQueue(int);
  void renderFromQueue(const GrainSound &, juce::AudioBuffer<float> &, int,
                       int);

  GrainData &grainData;

  std::mutex listenerMutex;
  juce::ListenerList<Listener> listeners;

  GrainSequence::Rng prng;
  GrainSequence::Ptr sequence;
  std::deque<Grain> queue;
  Reservoir reservoir;

  int sampleOffsetInQueue{0};
  int currentModWheelPosition{0};

  JUCE_DECLARE_NON_COPYABLE_WITH_LEAK_DETECTOR(GrainVoice)
};

class GrainSynth : public juce::Synthesiser {
public:
  struct TouchEvent {
    int sourceId;
    TouchGrainSequence::TouchEvent grain;
  };

  GrainSynth(GrainData &grainData, int numVoices);
  ~GrainSynth() override;

  void changeSound(GrainIndex &, const MidiGrainSequence::MidiParams &);
  GrainSound::Ptr latestSound();

  void touchEvent(const TouchGrainSequence::TouchEvent &);
  void addListener(GrainVoice::Listener *);
  void removeListener(GrainVoice::Listener *);

  void noteOn(int, int, float) override;
  void handleController(int, int, int) override;

private:
  int lastModWheelValues[16];
  juce::HashMap<int, GrainVoice *> voiceForInputSource;

  JUCE_DECLARE_NON_COPYABLE_WITH_LEAK_DETECTOR(GrainSynth)
};<|MERGE_RESOLUTION|>--- conflicted
+++ resolved
@@ -82,20 +82,10 @@
   bool appliesToNote(int) override;
   bool appliesToChannel(int) override;
 
-<<<<<<< HEAD
   GrainIndex::Ptr index;
   MidiGrainSequence::MidiParams params;
 
 private:
-=======
-  bool appliesToGrainIndex(GrainIndex &ix) const;
-  GrainSequence::Ptr grainSequence(const MidiGrainSequence::MidiEvent &);
-  GrainSequence::Ptr grainSequence(const TouchGrainSequence::TouchEvent &);
-
-private:
-  GrainIndex::Ptr index;
-  MidiGrainSequence::MidiParams params;
->>>>>>> ba9fd4c4
   JUCE_DECLARE_NON_COPYABLE_WITH_LEAK_DETECTOR(GrainSound)
 };
 
@@ -122,11 +112,7 @@
 
   void addListener(Listener *);
   void removeListener(Listener *);
-<<<<<<< HEAD
-
-=======
   void startTouch(const TouchGrainSequence::TouchEvent &event);
->>>>>>> ba9fd4c4
   void clearGrainQueue();
 
 private:
